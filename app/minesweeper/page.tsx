"use client";

import { useCallback, useEffect, useMemo, useRef, useState } from "react";
import type { MouseEvent, TouchEvent } from "react";

type Cell = {
  isMine: boolean;
  isRevealed: boolean;
  isFlagged: boolean;
  neighborMines: number;
};

type BoardConfig = {
  rows: number;
  cols: number;
  mines: number;
};

function createEmptyBoard(rows: number, cols: number): Cell[][] {
  return Array.from({ length: rows }, () =>
    Array.from({ length: cols }, () => ({
      isMine: false,
      isRevealed: false,
      isFlagged: false,
      neighborMines: 0,
    }))
  );
}

function inBounds(rows: number, cols: number, r: number, c: number) {
  return r >= 0 && r < rows && c >= 0 && c < cols;
}

function getNeighbors(rows: number, cols: number, r: number, c: number) {
  const neighbors: Array<[number, number]> = [];
  for (let dr = -1; dr <= 1; dr++) {
    for (let dc = -1; dc <= 1; dc++) {
      if (dr === 0 && dc === 0) continue;
      const nr = r + dr;
      const nc = c + dc;
      if (inBounds(rows, cols, nr, nc)) neighbors.push([nr, nc]);
    }
  }
  return neighbors;
}

function placeMines(board: Cell[][], firstClickR: number, firstClickC: number, mines: number) {
  const rows = board.length;
  const cols = board[0].length;
  const totalCells = rows * cols;

  // Avoid mine on first-click cell and its neighbors to guarantee a safe start
  const forbidden = new Set<number>();
  const forbiddenCoords = [[firstClickR, firstClickC], ...getNeighbors(rows, cols, firstClickR, firstClickC)];
  for (const [fr, fc] of forbiddenCoords) {
    forbidden.add(fr * cols + fc);
  }

  const available: number[] = [];
  for (let i = 0; i < totalCells; i++) {
    if (!forbidden.has(i)) available.push(i);
  }

  // Fisher-Yates shuffle partially
  for (let i = available.length - 1; i > 0; i--) {
    const j = Math.floor(Math.random() * (i + 1));
    [available[i], available[j]] = [available[j], available[i]];
  }

  const minesToPlace = Math.min(mines, available.length);
  for (let k = 0; k < minesToPlace; k++) {
    const idx = available[k];
    const r = Math.floor(idx / cols);
    const c = idx % cols;
    board[r][c].isMine = true;
  }

  // Compute neighbor counts
  for (let r = 0; r < rows; r++) {
    for (let c = 0; c < cols; c++) {
      if (board[r][c].isMine) {
        board[r][c].neighborMines = -1;
        continue;
      }
      const neighbors = getNeighbors(rows, cols, r, c);
      let count = 0;
      for (const [nr, nc] of neighbors) if (board[nr][nc].isMine) count++;
      board[r][c].neighborMines = count;
    }
  }
}

function cloneBoard(board: Cell[][]) {
  return board.map(row => row.map(cell => ({ ...cell })));
}

function revealFlood(board: Cell[][], r: number, c: number) {
  const rows = board.length;
  const cols = board[0].length;
  const stack: Array<[number, number]> = [[r, c]];
  while (stack.length) {
    const [cr, cc] = stack.pop()!;
    const cell = board[cr][cc];
    if (cell.isRevealed || cell.isFlagged) continue;
    cell.isRevealed = true;
    if (!cell.isMine && cell.neighborMines === 0) {
      for (const [nr, nc] of getNeighbors(rows, cols, cr, cc)) {
        const ncell = board[nr][nc];
        if (!ncell.isRevealed && !ncell.isFlagged) stack.push([nr, nc]);
      }
    }
  }
}

function countFlagsAround(board: Cell[][], r: number, c: number) {
  const rows = board.length;
  const cols = board[0].length;
  let cnt = 0;
  for (const [nr, nc] of getNeighbors(rows, cols, r, c)) if (board[nr][nc].isFlagged) cnt++;
  return cnt;
}

export default function MinesweeperPage() {
  // Sizing constants resembling classic Minesweeper
  const CELL_SIZE = 28; // px
<<<<<<< HEAD
  const HEADER_HEIGHT = 56; // px
  const TOOLBAR_HEIGHT = 48; // px
=======
  const HEADER_HEIGHT = 64; // px
>>>>>>> 5856375a
  const PADDING = 12; // px around the board

  const computeConfig = useCallback((): BoardConfig => {
    if (typeof window === "undefined") return { rows: 9, cols: 9, mines: 10 };
    const availableWidth = Math.max(1, window.innerWidth - PADDING * 2);
    const availableHeight = Math.max(1, window.innerHeight - HEADER_HEIGHT - TOOLBAR_HEIGHT - PADDING * 2);
    const cols = Math.max(5, Math.floor(availableWidth / CELL_SIZE));
    const rows = Math.max(5, Math.floor(availableHeight / CELL_SIZE));
    const total = rows * cols;
    const mines = Math.max(1, Math.floor(total * 0.15)); // ~15% density
    return { rows, cols, mines };
  }, []);

  const [config, setConfig] = useState<BoardConfig>(() => computeConfig());
  const [board, setBoard] = useState<Cell[][]>(() => createEmptyBoard(config.rows, config.cols));
  const [isFirstClick, setIsFirstClick] = useState<boolean>(true);
  const [gameOver, setGameOver] = useState<boolean>(false);
  const [isWin, setIsWin] = useState<boolean>(false);
  const [flagsPlaced, setFlagsPlaced] = useState<number>(0);
  const [seconds, setSeconds] = useState<number>(0);
  const [tool, setTool] = useState<"reveal" | "flag">("reveal");
  const timerRef = useRef<ReturnType<typeof setInterval> | null>(null);
  const longPressTimerRef = useRef<ReturnType<typeof setTimeout> | null>(null);
  const longPressTriggeredRef = useRef<boolean>(false);
  const touchStartPosRef = useRef<{ x: number; y: number } | null>(null);

  const minesRemaining = Math.max(config.mines - flagsPlaced, 0);

  const reset = useCallback((override?: BoardConfig) => {
    const next = override ?? computeConfig();
    setConfig(next);
    setBoard(createEmptyBoard(next.rows, next.cols));
    setIsFirstClick(true);
    setGameOver(false);
    setIsWin(false);
    setFlagsPlaced(0);
    setSeconds(0);
    if (timerRef.current) {
      clearInterval(timerRef.current);
      timerRef.current = null;
    }
  }, [computeConfig]);

  useEffect(() => {
    // Recompute on resize to keep board full-screen
    const onResize = () => {
      const next = computeConfig();
      reset(next);
    };
    window.addEventListener("resize", onResize);
    return () => {
      window.removeEventListener("resize", onResize);
      if (timerRef.current) clearInterval(timerRef.current);
    };
  }, []);

  const startTimer = useCallback(() => {
    if (timerRef.current) return;
    timerRef.current = setInterval(() => {
      setSeconds((s: number) => s + 1);
    }, 1000);
  }, []);

  const checkWin = useCallback((b: Cell[][]) => {
    let revealed = 0;
    let mines = 0;
    for (const row of b) {
      for (const cell of row) {
        if (cell.isMine) mines++;
        else if (cell.isRevealed) revealed++;
      }
    }
    const totalSafe = b.length * b[0].length - mines;
    if (revealed === totalSafe) {
      setIsWin(true);
      setGameOver(true);
      if (timerRef.current) {
        clearInterval(timerRef.current);
        timerRef.current = null;
      }
      // Auto-flag remaining mines for satisfaction
      const clone = cloneBoard(b);
      for (let r = 0; r < clone.length; r++) {
        for (let c = 0; c < clone[0].length; c++) {
          if (clone[r][c].isMine) clone[r][c].isFlagged = true;
        }
      }
      setBoard(clone);
      setFlagsPlaced(config.mines);
    }
  }, [config.mines]);

  const revealCell = useCallback((r: number, c: number) => {
    if (gameOver) return;
    let newBoard = cloneBoard(board);

    if (isFirstClick) {
      placeMines(newBoard, r, c, config.mines);
      setIsFirstClick(false);
      startTimer();
    }

    const cell = newBoard[r][c];
    if (cell.isRevealed || cell.isFlagged) return;

    if (cell.isMine) {
      // Reveal all mines and stop timer
      for (let rr = 0; rr < newBoard.length; rr++) {
        for (let cc = 0; cc < newBoard[0].length; cc++) {
          if (newBoard[rr][cc].isMine) newBoard[rr][cc].isRevealed = true;
        }
      }
      setBoard(newBoard);
      setGameOver(true);
      setIsWin(false);
      if (timerRef.current) {
        clearInterval(timerRef.current);
        timerRef.current = null;
      }
      return;
    }

    if (cell.neighborMines === 0) {
      revealFlood(newBoard, r, c);
    } else {
      cell.isRevealed = true;
    }
    setBoard(newBoard);
    checkWin(newBoard);
  }, [board, checkWin, config.mines, gameOver, isFirstClick, startTimer]);

  const toggleFlag = useCallback((r: number, c: number) => {
    if (gameOver) return;
    if (isFirstClick) {
      // Do not allow flagging before first reveal in classic variants; allow to match typical behavior though
      // We'll allow flagging even before first click
    }
    const newBoard = cloneBoard(board);
    const cell = newBoard[r][c];
    if (cell.isRevealed) return;
    const wasFlagged = cell.isFlagged;
    cell.isFlagged = !cell.isFlagged;
    setBoard(newBoard);
    setFlagsPlaced((prev: number) => prev + (cell.isFlagged ? 1 : -1));
    // Haptic feedback on mobile when adding a flag
    if (!wasFlagged) {
      try {
        if (typeof window !== "undefined") {
          const isCoarse = typeof window.matchMedia === "function" && window.matchMedia("(pointer: coarse)").matches;
          const hasTouch = (navigator as any).maxTouchPoints > 0 || "ontouchstart" in window;
          if ((isCoarse || hasTouch) && typeof (navigator as any).vibrate === "function") {
            (navigator as any).vibrate(15);
          }
        }
      } catch {}
    }
  }, [board, gameOver, isFirstClick]);

  const chordReveal = useCallback((r: number, c: number) => {
    if (gameOver) return;
    const base = board[r][c];
    if (!base.isRevealed || base.neighborMines <= 0) return;
    const newBoard = cloneBoard(board);
    const flaggedAround = countFlagsAround(newBoard, r, c);
    if (flaggedAround !== base.neighborMines) return;

    let hitMine = false;
    for (const [nr, nc] of getNeighbors(newBoard.length, newBoard[0].length, r, c)) {
      const ncell = newBoard[nr][nc];
      if (!ncell.isRevealed && !ncell.isFlagged) {
        if (ncell.isMine) {
          hitMine = true;
          ncell.isRevealed = true;
        } else if (ncell.neighborMines === 0) {
          revealFlood(newBoard, nr, nc);
        } else {
          ncell.isRevealed = true;
        }
      }
    }
    if (hitMine) {
      for (let rr = 0; rr < newBoard.length; rr++) {
        for (let cc = 0; cc < newBoard[0].length; cc++) {
          if (newBoard[rr][cc].isMine) newBoard[rr][cc].isRevealed = true;
        }
      }
      setBoard(newBoard);
      setGameOver(true);
      setIsWin(false);
      if (timerRef.current) {
        clearInterval(timerRef.current);
        timerRef.current = null;
      }
      return;
    }
    setBoard(newBoard);
    checkWin(newBoard);
  }, [board, checkWin, gameOver]);

  const onCellMouseDown = useCallback((e: MouseEvent, r: number, c: number) => {
    e.preventDefault();
    if (e.button === 0) {
      if (tool === "flag") toggleFlag(r, c);
      else revealCell(r, c);
    }
    else if (e.button === 2) toggleFlag(r, c);
  }, [revealCell, toggleFlag, tool]);

  const onCellDoubleClick = useCallback((e: MouseEvent, r: number, c: number) => {
    e.preventDefault();
    chordReveal(r, c);
  }, [chordReveal]);

  const onContextMenu = useCallback((e: MouseEvent) => {
    e.preventDefault();
  }, []);

  const clearLongPressTimer = useCallback(() => {
    if (longPressTimerRef.current) {
      clearTimeout(longPressTimerRef.current);
      longPressTimerRef.current = null;
    }
  }, []);

  const onCellTouchStart = useCallback((e: TouchEvent, r: number, c: number) => {
    e.preventDefault();
    longPressTriggeredRef.current = false;
    const t = e.touches[0];
    if (!t) return;
    touchStartPosRef.current = { x: t.clientX, y: t.clientY };
    if (tool !== "flag") {
      longPressTimerRef.current = setTimeout(() => {
        longPressTriggeredRef.current = true;
        toggleFlag(r, c);
      }, 400);
    }
  }, [toggleFlag, tool]);

  const onCellTouchMove = useCallback((e: TouchEvent) => {
    const t = e.touches[0];
    const start = touchStartPosRef.current;
    if (!t || !start) return;
    const dx = t.clientX - start.x;
    const dy = t.clientY - start.y;
    const distance = Math.hypot(dx, dy);
    if (distance > 10) {
      clearLongPressTimer();
    }
  }, [clearLongPressTimer]);

  const onCellTouchEnd = useCallback((e: TouchEvent, r: number, c: number) => {
    e.preventDefault();
    const wasLong = longPressTriggeredRef.current;
    clearLongPressTimer();
    touchStartPosRef.current = null;
    if (!wasLong) {
      if (tool === "flag") toggleFlag(r, c);
      else revealCell(r, c);
    }
  }, [revealCell, toggleFlag, clearLongPressTimer, tool]);

  const onCellTouchCancel = useCallback(() => {
    clearLongPressTimer();
    touchStartPosRef.current = null;
  }, [clearLongPressTimer]);

  const cellContent = (cell: Cell) => {
    if (!cell.isRevealed) return cell.isFlagged ? "🚩" : "";
    if (cell.isMine) return "💣";
    if (cell.neighborMines === 0) return "";
    return String(cell.neighborMines);
  };

  const numberColor = (n: number) => {
    switch (n) {
      case 1: return "text-blue-600";
      case 2: return "text-green-600";
      case 3: return "text-red-600";
      case 4: return "text-indigo-600";
      case 5: return "text-orange-600";
      case 6: return "text-teal-600";
      case 7: return "text-fuchsia-700";
      case 8: return "text-gray-700";
      default: return "";
    }
  };

  const gridTemplate = useMemo(() => ({ gridTemplateColumns: `repeat(${config.cols}, var(--ms-cell-size))` }), [config.cols]);

  const numberClass = (n: number) => {
    if (n <= 0) return "";
    return `ms-n${n}`;
  };

  const pad3 = (n: number) => String(Math.max(0, Math.min(999, n))).padStart(3, "0");

  return (
    <div
      className="h-screen w-screen overflow-hidden select-none flex flex-col items-center justify-start bg-[#bdbdbd]"
      style={{ ["--ms-cell-size" as any]: `${CELL_SIZE}px` }}
    >
      <div className="w-full max-w-full px-2 pt-2">
        <div className="ms-panel">
          <div className="ms-led">{pad3(minesRemaining)}</div>
          <button className="ms-smiley" onClick={() => reset()} aria-label="reset">
            {gameOver ? (isWin ? "😎" : "😵") : "😊"}
          </button>
          <div className="ms-led">{pad3(seconds)}</div>
        </div>
      </div>

      <div className="w-full max-w-full px-2 pt-2">
        <div className="ms-toolbar" style={{ height: TOOLBAR_HEIGHT - 12 }}>
          <div className="flex items-center gap-2">
            <button
              className={`ms-tool ${tool === "reveal" ? "ms-tool-active" : ""}`}
              onClick={() => setTool("reveal")}
              aria-label="tool-reveal"
            >
              ⛏️
            </button>
            <button
              className={`ms-tool ${tool === "flag" ? "ms-tool-active" : ""}`}
              onClick={() => setTool("flag")}
              aria-label="tool-flag"
            >
              🚩
            </button>
          </div>
          <div className="ml-auto text-sm font-semibold">
            {tool === "reveal" ? "Reveal" : "Flag"}
          </div>
        </div>
      </div>

      <div className="w-full h-full px-2 pb-2 flex items-start justify-center">
        <div className="ms-board" style={gridTemplate} onContextMenu={onContextMenu}>
          {board.map((row, r) => (
            row.map((cell, c) => {
              const content = cellContent(cell);
              const showNumber = cell.isRevealed && !cell.isMine && cell.neighborMines > 0;
              return (
                <button
                  key={`${r}-${c}`}
                  onMouseDown={(e) => onCellMouseDown(e as unknown as MouseEvent, r, c)}
                  onDoubleClick={(e) => onCellDoubleClick(e as unknown as MouseEvent, r, c)}
                  onTouchStart={(e) => onCellTouchStart(e as unknown as TouchEvent, r, c)}
                  onTouchEnd={(e) => onCellTouchEnd(e as unknown as TouchEvent, r, c)}
                  onTouchMove={(e) => onCellTouchMove(e as unknown as TouchEvent)}
                  onTouchCancel={() => onCellTouchCancel()}
                  className={
                    "flex items-center justify-center text-[14px] font-bold " +
                    (cell.isRevealed ? "ms-cell-revealed " + (showNumber ? numberClass(cell.neighborMines) : "") : "ms-cell")
                  }
                  aria-label={`cell-${r}-${c}`}
                >
                  {content}
                </button>
              );
            })
          ))}
        </div>
      </div>

      {gameOver && (
        <div className="absolute bottom-3 left-1/2 -translate-x-1/2 text-center text-base font-semibold">
          {isWin ? "You Win!" : "Boom!"}
        </div>
      )}
    </div>
  );
}
<|MERGE_RESOLUTION|>--- conflicted
+++ resolved
@@ -123,12 +123,8 @@
 export default function MinesweeperPage() {
   // Sizing constants resembling classic Minesweeper
   const CELL_SIZE = 28; // px
-<<<<<<< HEAD
-  const HEADER_HEIGHT = 56; // px
+  const HEADER_HEIGHT = 64; // px
   const TOOLBAR_HEIGHT = 48; // px
-=======
-  const HEADER_HEIGHT = 64; // px
->>>>>>> 5856375a
   const PADDING = 12; // px around the board
 
   const computeConfig = useCallback((): BoardConfig => {
